import logging
import json
import yaml
import click
import click_log

from tabulate import tabulate

from diffy.filters import AWSFilter

from diffy.config import CONFIG, configure_swag
from diffy.common.utils import install_plugins
from diffy._version import __version__
from diffy.plugins.base import plugins
from diffy.core import analysis, baseline
from diffy.exceptions import DiffyException
from diffy_cli.utils.dynamic_click import CORE_COMMANDS, func_factory, params_factory

log = logging.getLogger("diffy")
log.addFilter(AWSFilter())

click_log.basic_config(log)

install_plugins()


def plugin_command_factory():
    """Dynamically generate plugin groups for all plugins, and add all basic command to it"""
    for p in plugins.all():
        plugin_name = p.slug
        help = f"Options for '{plugin_name}'"
        group = click.Group(name=plugin_name, help=help)
        for name, description in CORE_COMMANDS.items():
            callback = func_factory(p, name)
            pretty_opt = click.Option(
                ["--pretty/--not-pretty"], help="Output a pretty version of the JSON"
            )
            params = [pretty_opt]
            command = click.Command(
                name,
                callback=callback,
                help=description.format(plugin_name),
                params=params,
            )
            group.add_command(command)

        plugins_group.add_command(group)


def get_plugin_properties(json_schema):
    for k, v in json_schema["definitions"].items():
        return v["properties"]


def add_plugins_args(f):
    """Adds installed plugin options."""
    schemas = []
    if isinstance(f, click.Command):
        for p in plugins.all():
            schemas.append(get_plugin_properties(p.json_schema))
        f.params.extend(params_factory(schemas))
    else:
        if not hasattr(f, "__click_params__"):
            f.__click_params__ = []

        for p in plugins.all():
            schemas.append(get_plugin_properties(p.json_schema))
        f.__click_params__.extend(params_factory(schemas))
    return f


class YAML(click.ParamType):
    name = "yaml"

    def convert(self, value: str, param: str, ctx: object) -> dict:
        try:
            with open(value, "rb") as f:
                return yaml.safe_load(f.read())
        except (IOError, OSError) as e:
            self.fail(f"Could not open file: {value}")


def get_plugin_callback(ctx: object, param: str, value: str) -> object:
    """Ensures that the plugin selected is available."""
    for p in plugins.all(plugin_type=param.name.split("_")[0]):
        if p.slug == value:
            return {"plugin": p, "options": {}}

    raise click.BadParameter(
        f"Could not find appropriate plugin. Param: {param.name} Value: {value}"
    )


@click.group()
@click_log.simple_verbosity_option(log)
@click.option("--config", type=YAML(), help="Configuration file to use.")
@click.option(
    "--dry-run",
    type=bool,
    default=False,
    is_flag=True,
    help="Run command without persisting anything.",
)
@click.version_option(version=__version__)
@click.pass_context
def diffy_cli(ctx, config, dry_run):
    return


#    if not ctx.dry_run:
#        ctx.dry_run = dry_run
#
#    if config:
#        CONFIG.from_yaml(config)
#
#    log.debug(f'Current context. DryRun: {ctx.dry_run} Config: {json.dumps(CONFIG, indent=2)}')


@diffy_cli.group("plugins")
def plugins_group():
    pass


@plugins_group.command("list")
def list_plugins():
    """Shows all available plugins"""
    table = []
    for p in plugins.all():
        table.append([p.title, p.slug, p.version, p.author, p.description])
    click.echo(
        tabulate(table, headers=["Title", "Slug", "Version", "Author", "Description"])
    )


@diffy_cli.group()
def new():
    pass


<<<<<<< HEAD
@new.command('baseline')
@click.argument('target-key')
@click.option('--target-plugin', default='local-target', callback=get_plugin_callback)
@click.option('--persistence-plugin', default='local-file', callback=get_plugin_callback)
@click.option('--payload-plugin', default='local-command', callback=get_plugin_callback)
@click.option('--collection-plugin', default='local-shell-collection', callback=get_plugin_callback)
@click.option('--incident-id', default='None')
=======
@new.command("baseline")
@click.argument("target-key")
@click.option(
    "--target-plugin", default="auto-scaling-target", callback=get_plugin_callback
)
@click.option(
    "--persistence-plugin", default="local-file", callback=get_plugin_callback
)
@click.option("--payload-plugin", default="local-command", callback=get_plugin_callback)
@click.option(
    "--collection-plugin", default="ssm-collection", callback=get_plugin_callback
)
@click.option("--incident-id", default="None")
>>>>>>> b86b4447
@add_plugins_args
def baseline_command(
    target_key,
    incident_id,
    target_plugin,
    persistence_plugin,
    collection_plugin,
    payload_plugin,
    **kwargs,
):
    """Creates a new baseline based on the given ASG."""
    baselines = baseline(
        target_key,
        target_plugin,
        payload_plugin,
        collection_plugin,
        persistence_plugin,
        incident_id=incident_id,
        **kwargs,
    )
    click.secho(json.dumps(baselines), fg="green")


<<<<<<< HEAD
@new.command('analysis')
@click.argument('target-key')
@click.option('--analysis-plugin', default='local-simple', callback=get_plugin_callback)
@click.option('--payload-plugin', default='local-command', callback=get_plugin_callback)
@click.option('--target-plugin', default='local-target', callback=get_plugin_callback)
@click.option('--persistence-plugin', default='local-file', callback=get_plugin_callback)
@click.option('--collection-plugin', default='local-shell-collection', callback=get_plugin_callback)
@click.option('--incident-id', default='')
@add_plugins_args
def analysis_command(target_key, analysis_plugin, target_plugin, persistence_plugin, collection_plugin, payload_plugin,
                    incident_id, **kwargs):
=======
@new.command()
@add_plugins_args
@click.argument("target-key")
@click.option("--analysis-plugin", default="local-simple", callback=get_plugin_callback)
@click.option("--payload-plugin", default="local-command", callback=get_plugin_callback)
@click.option(
    "--target-plugin", default="auto-scaling-target", callback=get_plugin_callback
)
@click.option(
    "--persistence-plugin", default="local-file", callback=get_plugin_callback
)
@click.option(
    "--collection-plugin", default="ssm-collection", callback=get_plugin_callback
)
@click.option("--incident-id", default="")
def analysis(
    target_key,
    analysis_plugin,
    target_plugin,
    persistence_plugin,
    collection_plugin,
    payload_plugin,
    incident_id,
    **kwargs,
):
>>>>>>> b86b4447
    """Creates a new analysis based on collected data."""
    result = analysis(
        target_key,
        target_plugin,
        payload_plugin,
        collection_plugin,
        persistence_plugin,
        analysis_plugin,
        **kwargs,
    )

<<<<<<< HEAD
    for r in result['analysis']:
        if r['diff']:
            click.secho(
                r['instance_id'] + ': Differences found.',
                fg='red')
            click.secho(json.dumps(r['diff'], indent=2), fg='red')
=======
    for r in result:
        if r["diff"]:
            click.secho(r["instance_id"] + ": Differences found.", fg="red")
            click.secho(json.dumps(r["diff"], indent=2), fg="red")
>>>>>>> b86b4447
        else:
            click.secho(r["instance_id"] + ": No Differences Found.", fg="green")


def entry_point():
    """The entry that CLI is executed from"""
    try:
        configure_swag()
        plugin_command_factory()
        diffy_cli(obj={"dry_run": True})
    except DiffyException as e:
        click.secho(f"ERROR: {e.message}", bold=True, fg="red")
        exit(1)


if __name__ == "__main__":
    entry_point()<|MERGE_RESOLUTION|>--- conflicted
+++ resolved
@@ -137,7 +137,6 @@
     pass
 
 
-<<<<<<< HEAD
 @new.command('baseline')
 @click.argument('target-key')
 @click.option('--target-plugin', default='local-target', callback=get_plugin_callback)
@@ -145,21 +144,6 @@
 @click.option('--payload-plugin', default='local-command', callback=get_plugin_callback)
 @click.option('--collection-plugin', default='local-shell-collection', callback=get_plugin_callback)
 @click.option('--incident-id', default='None')
-=======
-@new.command("baseline")
-@click.argument("target-key")
-@click.option(
-    "--target-plugin", default="auto-scaling-target", callback=get_plugin_callback
-)
-@click.option(
-    "--persistence-plugin", default="local-file", callback=get_plugin_callback
-)
-@click.option("--payload-plugin", default="local-command", callback=get_plugin_callback)
-@click.option(
-    "--collection-plugin", default="ssm-collection", callback=get_plugin_callback
-)
-@click.option("--incident-id", default="None")
->>>>>>> b86b4447
 @add_plugins_args
 def baseline_command(
     target_key,
@@ -183,7 +167,6 @@
     click.secho(json.dumps(baselines), fg="green")
 
 
-<<<<<<< HEAD
 @new.command('analysis')
 @click.argument('target-key')
 @click.option('--analysis-plugin', default='local-simple', callback=get_plugin_callback)
@@ -195,33 +178,6 @@
 @add_plugins_args
 def analysis_command(target_key, analysis_plugin, target_plugin, persistence_plugin, collection_plugin, payload_plugin,
                     incident_id, **kwargs):
-=======
-@new.command()
-@add_plugins_args
-@click.argument("target-key")
-@click.option("--analysis-plugin", default="local-simple", callback=get_plugin_callback)
-@click.option("--payload-plugin", default="local-command", callback=get_plugin_callback)
-@click.option(
-    "--target-plugin", default="auto-scaling-target", callback=get_plugin_callback
-)
-@click.option(
-    "--persistence-plugin", default="local-file", callback=get_plugin_callback
-)
-@click.option(
-    "--collection-plugin", default="ssm-collection", callback=get_plugin_callback
-)
-@click.option("--incident-id", default="")
-def analysis(
-    target_key,
-    analysis_plugin,
-    target_plugin,
-    persistence_plugin,
-    collection_plugin,
-    payload_plugin,
-    incident_id,
-    **kwargs,
-):
->>>>>>> b86b4447
     """Creates a new analysis based on collected data."""
     result = analysis(
         target_key,
@@ -233,19 +189,12 @@
         **kwargs,
     )
 
-<<<<<<< HEAD
     for r in result['analysis']:
         if r['diff']:
             click.secho(
                 r['instance_id'] + ': Differences found.',
                 fg='red')
             click.secho(json.dumps(r['diff'], indent=2), fg='red')
-=======
-    for r in result:
-        if r["diff"]:
-            click.secho(r["instance_id"] + ": Differences found.", fg="red")
-            click.secho(json.dumps(r["diff"], indent=2), fg="red")
->>>>>>> b86b4447
         else:
             click.secho(r["instance_id"] + ": No Differences Found.", fg="green")
 

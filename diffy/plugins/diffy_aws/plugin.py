--- conflicted
+++ resolved
@@ -28,7 +28,6 @@
 
 def get_default_aws_account_number() -> dict:
     """Retrieves current account number"""
-<<<<<<< HEAD
     sts = boto3.client('sts')
     accountId = '1234'
     try:
@@ -36,10 +35,7 @@
     except (ClientError, NoCredentialsError) as e:
         logger.debug(f'Failed to get AWS AccountID, using Prod: {e}')
     return accountId
-=======
-    sts = boto3.client("sts")
-    return sts.get_caller_identity()["Account"]
->>>>>>> b86b4447
+
 
 
 class AWSSchema(DiffyInputSchema):

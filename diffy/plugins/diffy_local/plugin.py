"""
.. module: diffy.plugins.diffy_simple.plugin
    :platform: Unix
    :copyright: (c) 2018 by Netflix Inc., see AUTHORS for more
    :license: Apache, see LICENSE for more details.
.. moduleauthor:: Kevin Glisson <kglisson@netflix.com>
"""
import os
import subprocess
import shlex
import datetime
import json
import logging
from typing import List

from jsondiff import diff

from diffy.config import CONFIG
from diffy.exceptions import BadArguments
from diffy.plugins import diffy_local as local
from diffy.plugins.bases import AnalysisPlugin, PersistencePlugin, PayloadPlugin, CollectionPlugin, TargetPlugin


logger = logging.getLogger(__name__)


def get_local_file_path(file_type: str, key: str) -> str:
    """Creates the full path for given local file."""
    if file_type:
        file_name = f"{file_type}-{key}.json"
    else:
        file_name = f"{key}.json"

    return os.path.join(CONFIG.get("DIFFY_LOCAL_FILE_DIRECTORY"), file_name)


class SimpleAnalysisPlugin(AnalysisPlugin):
    title = "simple"
    slug = "local-simple"
    description = "Perform simple differential analysis on collection results."
    version = local.__version__

    author = "Kevin Glisson"
    author_url = "https://github.com/Netflix-Skunkworks/diffy.git"

    def run(self, items: List[dict], **kwargs) -> List[dict]:
        """Run simple difference calculation on results based on a baseline."""
        logger.debug("Performing simple local baseline analysis.")

        if not kwargs.get("baseline"):
            raise BadArguments("Cannot run simple analysis. No baseline found.")

        for i in items:
            i["diff"] = diff(kwargs["baseline"]["stdout"], i["stdout"])

        return items


class ClusterAnalysisPlugin(AnalysisPlugin):
    title = "cluster"
    slug = "local-cluster"
    description = "Perform cluster analysis on collection results."
    version = local.__version__

    author = "Kevin Glisson"
    author_url = "https://github.com/Netflix-Skunkworks/diffy.git"

    def run(self, items: List[dict], **kwargs) -> List[dict]:
        """Run cluster calculation on results based on a baseline."""
        logger.debug("Performing simple local cluster analysis.")
        return items


class FilePersistencePlugin(PersistencePlugin):
    title = "file"
    slug = "local-file"
    description = "Store results locally for further analysis."
    version = local.__version__

    author = "Kevin Glisson"
    author_url = "https://github.com/Netflix-Skunkworks/diffy.git"

    def get(self, file_type: str, key: str, **kwargs) -> dict:
        """Fetch data from local file system."""
        path = get_local_file_path(file_type, key)
        logging.debug(f"Reading persistent data. Path: {path}")

        if os.path.exists(path):
            with open(path, "r") as f:
                return json.load(f)

    def get_all(self, file_type: str) -> List[dict]:
        """Fetches all files matching given prefix"""
        path = os.path.join(CONFIG.get("DIFFY_LOCAL_FILE_DIRECTORY"))

        items = []
        for p in [os.path.abspath(x) for x in os.listdir(path)]:
            file = p.split("/")[-1]
            if file.startswith(file_type) and file.endswith(".json"):
                with open(p, "r") as f:
                    items.append(json.load(f))
        return items

    def save(self, file_type: str, key: str, item: dict, **kwargs) -> None:
        """Save data to local file system."""
        path = get_local_file_path(file_type, key)
        logging.debug(f"Writing persistent data. Path: {path}")

        with open(path, "w") as f:
            json.dump(item, f)


class CommandPayloadPlugin(PayloadPlugin):
    title = "command"
    slug = "local-command"
    description = "Sends command without any modification."
    version = local.__version__

    author = "Kevin Glisson"
    author_url = "https://github.com/Netflix-Skunkworks/diffy.git"

    def generate(self, incident: str, **kwargs) -> dict:
<<<<<<< HEAD
        return CONFIG.get('DIFFY_PAYLOAD_LOCAL_COMMANDS')


class LocalShellCollectionPlugin(CollectionPlugin):
    title = 'command'
    slug = 'local-shell-collection'
    description = 'Executes payload commands via local shell.'
    version = local.__version__

    author = 'Alex Maestretti'
    author_url = 'https://github.com/Netflix-Skunkworks/diffy.git'

    def get(self, targets: List[str], commands: List[str], **kwargs) -> dict:
        """Queries local system target via subprocess shell.

        :returns command results as dict {
            'command_id': [
                {
                    'instance_id': 'i-123343243',
                    'status': 'success',
                    'collected_at' : 'dtg'
                    'stdout': {json osquery result}
                }
                ...
            ]
        }
        """
        # TODO: check if we are root, warn user if not we may not get a full baseline
        results = {}
        for idx, cmd in enumerate(commands):
            logger.debug(f'Querying local system with: {cmd}')
            # format command which is a string with an osqueryi shell command into a list of args for subprocess
            formatted_cmd = shlex.split(cmd)

            # TODO support python37
            process_result = subprocess.run(formatted_cmd, stdout=subprocess.PIPE)  # python36 only
            stdout = process_result.stdout.decode('utf-8')
            
            # TODO: check return status and pass stderr if needed
            results[idx] = [{
                'instance_id': 'localhost',
                'status': 'success',
                'collected_at': datetime.datetime.utcnow().strftime("%Y-%m-%d %H:%M:%S"),
                'stdout': json.loads(stdout)
            }]
            logger.debug(f'Results[{idx}] : {format(json.dumps(stdout, indent=2))}')
        return results


class LocalTargetPlugin(TargetPlugin):
    title = 'command'
    slug = 'local-target'
    description = 'Targets the local system for collection.'
    version = local.__version__

    author = 'Alex Maestretti'
    author_url = 'https://github.com/Netflix-Skunkworks/diffy.git'

    def get(self, key, **kwargs):
        return 'local'  # returns arbitrary value that is ignored by local-collection
=======
        return CONFIG.get("DIFFY_PAYLOAD_LOCAL_COMMANDS")
>>>>>>> b86b4447
<|MERGE_RESOLUTION|>--- conflicted
+++ resolved
@@ -120,7 +120,6 @@
     author_url = "https://github.com/Netflix-Skunkworks/diffy.git"
 
     def generate(self, incident: str, **kwargs) -> dict:
-<<<<<<< HEAD
         return CONFIG.get('DIFFY_PAYLOAD_LOCAL_COMMANDS')
 
 
@@ -180,7 +179,4 @@
     author_url = 'https://github.com/Netflix-Skunkworks/diffy.git'
 
     def get(self, key, **kwargs):
-        return 'local'  # returns arbitrary value that is ignored by local-collection
-=======
-        return CONFIG.get("DIFFY_PAYLOAD_LOCAL_COMMANDS")
->>>>>>> b86b4447
+        return 'local'  # returns arbitrary value that is ignored by local-collection
--- conflicted
+++ resolved
@@ -191,7 +191,6 @@
 
 
 DEFAULTS: Dict[str, Union[Iterable[Any], Path, str, bool, None]] = {
-<<<<<<< HEAD
     'DIFFY_ACCOUNTS': [],
     'DIFFY_REGIONS': AVAILABLE_REGIONS,
     'DIFFY_DEFAULT_REGION': 'us-west-2',
@@ -206,19 +205,6 @@
     'DIFFY_PAYLOAD_OSQUERY_KEY': '',
     'DIFFY_PAYLOAD_OSQUERY_REGION': 'us-west-2',
     'DIFFY_PAYLOAD_OSQUERY_COMMANDS': [
-=======
-    "DIFFY_ACCOUNTS": [],
-    "DIFFY_REGIONS": AVAILABLE_REGIONS,
-    "DIFFY_DEFAULT_REGION": "us-west-2",
-    "DIFFY_SWAG_ENABLED": False,
-    "DIFFY_LOCAL_FILE_DIRECTORY": Path(__file__).resolve().parent.parent.absolute(),
-    "DIFFY_AWS_PERSISTENCE_BUCKET": "mybucket",
-    "DIFFY_AWS_ASSUME_ROLE": "Diffy",
-    "DIFFY_PAYLOAD_LOCAL_COMMANDS": ['echo "{\\"Hello\\": \\"world\\"}"'],
-    "DIFFY_PAYLOAD_OSQUERY_KEY": "",
-    "DIFFY_PAYLOAD_OSQUERY_REGION": "us-west-2",
-    "DIFFY_PAYLOAD_OSQUERY_COMMANDS": [
->>>>>>> b86b4447
         './usr/bin/osqueryi --json "SELECT * FROM crontab"',
         "./usr/bin/osqueryi --json \"SELECT address, port, name, pid, cmdline FROM listening_ports, processes USING (pid) WHERE protocol = 6 and family = 2 AND address NOT LIKE '127.0.0.%'\"",
     ],
